--- conflicted
+++ resolved
@@ -20,11 +20,8 @@
 #include "DeltaTimeDemo.h"
 #include "Skybox.h"
 #include "ParticleSystem.h"
-<<<<<<< HEAD
+#include "ShadowMap.h"
 #include "Frustum.h"
-=======
-#include "ShadowMap.h"
->>>>>>> 54465285
 
 // Forward declarations for GLFW callbacks
 void framebuffer_size_callback(GLFWwindow* window, int width, int height);
@@ -49,14 +46,12 @@
 // Global particle system manager for keyboard callbacks
 IKore::ParticleSystemManager* g_particleManager = nullptr;
 
-<<<<<<< HEAD
+// Global shadow map manager for keyboard callbacks
+IKore::ShadowMapManager* g_shadowManager = nullptr;
+
 // Global frustum culler for rendering optimization
 IKore::FrustumCuller g_frustumCuller;
 bool g_frustumCullingEnabled = true;
-=======
-// Global shadow map manager for keyboard callbacks
-IKore::ShadowMapManager* g_shadowManager = nullptr;
->>>>>>> 54465285
 
 // Mouse tracking variables
 bool firstMouse = true;
@@ -189,7 +184,6 @@
     
     LOG_INFO("Particle systems initialized");
     LOG_INFO("Controls: Press 4 to toggle skybox, 5/6 to adjust intensity, 7 to toggle particles, 8 for fire, 9 for explosion, 0 for smoke, - for sparks");
-    LOG_INFO("Shadow Controls: Press F1 to toggle shadows, F2 to cycle shadow quality");
 
     // Initialize delta time demo
     IKore::DeltaTimeDemo deltaDemo;
@@ -297,15 +291,15 @@
     if (!dirShadowMap) {
         LOG_WARNING("Failed to create directional shadow map - shadows will be disabled");
     } else {
-        LOG_INFO("Directional light shadow mapping initialized");
+        LOG_INFO("Directional shadow map created successfully");
     }
     
     // Create shadow map for point light
     auto* pointShadowMap = shadowManager.createPointShadowMap(1, 1024);
     if (!pointShadowMap) {
-        LOG_WARNING("Failed to create point light shadow map - point shadows will be disabled");
+        LOG_WARNING("Failed to create point shadow map - point light shadows will be disabled");
     } else {
-        LOG_INFO("Point light shadow mapping initialized");
+        LOG_INFO("Point light shadow map created successfully");
     }
 
     // === Texture Loading ===
@@ -725,60 +719,6 @@
     camera.processMouseMovement(xoffset, yoffset);
 }
 
-// Function to render scene objects (for both shadow pass and main rendering)
-void renderSceneObjects(std::shared_ptr<IKore::Shader> shader, GLuint VAO, bool modelLoaded, 
-                       const IKore::Model& cubeModel, double currentFrameTime) {
-    // Define cube positions (same as in main rendering)
-    glm::vec3 cubePositions[] = {
-        glm::vec3( 0.0f,  0.0f,  0.0f),
-        glm::vec3( 2.0f,  5.0f, -15.0f),
-        glm::vec3(-1.5f, -2.2f, -2.5f),
-        glm::vec3(-3.8f, -2.0f, -12.3f),
-        glm::vec3( 2.4f, -0.4f, -3.5f),
-        glm::vec3(-1.7f,  3.0f, -7.5f),
-        glm::vec3( 1.3f, -2.0f, -2.5f),
-        glm::vec3( 1.5f,  2.0f, -2.5f),
-        glm::vec3( 1.5f,  0.2f, -1.5f),
-        glm::vec3(-1.3f,  1.0f, -1.5f)
-    };
-    
-    // Render models if available, otherwise fallback to primitive cubes
-    if (modelLoaded && !cubeModel.getMeshes().empty()) {
-        for (size_t i = 0; i < 10; i++) {
-            // Calculate individual model matrix for each cube
-            glm::mat4 instanceModel = glm::mat4(1.0f);
-            instanceModel = glm::translate(instanceModel, cubePositions[i]);
-            float angle = 20.0f * i + (float)currentFrameTime * 30.0f;
-            instanceModel = glm::rotate(instanceModel, glm::radians(angle), 
-                                      glm::vec3(1.0f, 0.3f, 0.5f));
-            
-            // Update model matrix for this cube
-            shader->setMat4("model", glm::value_ptr(instanceModel));
-            
-            // Render the model instance
-            cubeModel.render(shader);
-        }
-    } else {
-        // Fallback: render multiple primitive cubes
-        glBindVertexArray(VAO);
-        for (size_t i = 0; i < 10; i++) {
-            // Calculate individual model matrix for each cube
-            glm::mat4 instanceModel = glm::mat4(1.0f);
-            instanceModel = glm::translate(instanceModel, cubePositions[i]);
-            float angle = 20.0f * i + (float)currentFrameTime * 30.0f;
-            instanceModel = glm::rotate(instanceModel, glm::radians(angle), 
-                                      glm::vec3(1.0f, 0.3f, 0.5f));
-            
-            // Update model matrix for this cube
-            shader->setMat4("model", glm::value_ptr(instanceModel));
-            
-            // Render the cube
-            glDrawArrays(GL_TRIANGLES, 0, 36);
-        }
-        glBindVertexArray(0);
-    }
-}
-
 // Scroll callback function
 void scroll_callback(GLFWwindow* /*window*/, double /*xoffset*/, double yoffset) {
     camera.processMouseScroll(static_cast<float>(yoffset));
@@ -868,12 +808,6 @@
             g_particleManager->createSparksEffect(sparksPos);
             LOG_INFO("Sparks effect created at camera position");
         }
-<<<<<<< HEAD
-        else if (key == GLFW_KEY_C) {
-            // Toggle frustum culling
-            g_frustumCullingEnabled = !g_frustumCullingEnabled;
-            LOG_INFO("Frustum culling " + std::string(g_frustumCullingEnabled ? "enabled" : "disabled"));
-=======
         else if (key == GLFW_KEY_F1 && g_shadowManager) {
             // Toggle shadows globally
             g_shadowManager->setEnabled(!g_shadowManager->isEnabled());
@@ -887,7 +821,71 @@
             g_shadowManager->setShadowQuality(quality);
             std::string qualityName = qualityLevel == 0 ? "Low" : (qualityLevel == 1 ? "Medium" : "High");
             LOG_INFO("Shadow quality set to: " + qualityName);
->>>>>>> 54465285
-        }
+        }
+        else if (key == GLFW_KEY_C) {
+            // Toggle frustum culling
+            g_frustumCullingEnabled = !g_frustumCullingEnabled;
+            LOG_INFO("Frustum culling " + std::string(g_frustumCullingEnabled ? "enabled" : "disabled"));
+        }
+    }
+}
+
+// Function to render scene objects (for both shadow pass and main rendering)
+void renderSceneObjects(std::shared_ptr<IKore::Shader> shader, GLuint VAO, bool modelLoaded, 
+                       const IKore::Model& cubeModel, double currentFrameTime) {
+    // Create a larger grid of objects for better frustum culling demonstration
+    std::vector<glm::vec3> cubePositions;
+    
+    // Generate a 5x5x5 grid of cubes (125 total objects)
+    for (int x = -10; x <= 10; x += 4) {
+        for (int y = -10; y <= 10; y += 4) {
+            for (int z = -30; z <= 10; z += 8) {
+                cubePositions.push_back(glm::vec3(x, y, z));
+            }
+        }
+    }
+    
+    // Render models if available, otherwise fallback to primitive cubes
+    if (modelLoaded && !cubeModel.getMeshes().empty()) {
+        for (size_t i = 0; i < cubePositions.size(); i++) {
+            // Calculate individual model matrix for each cube
+            glm::mat4 instanceModel = glm::mat4(1.0f);
+            instanceModel = glm::translate(instanceModel, cubePositions[i]);
+            float angle = 20.0f * i + (float)currentFrameTime * 30.0f;
+            instanceModel = glm::rotate(instanceModel, glm::radians(angle), 
+                                  glm::vec3(1.0f, 0.3f, 0.5f));
+            
+            glm::mat3 cubeNormalMatrix = glm::mat3(glm::transpose(glm::inverse(instanceModel)));
+            
+            // Set matrices for this instance
+            shader->setMat4("model", glm::value_ptr(instanceModel));
+            shader->setMat3("normalMatrix", glm::value_ptr(cubeNormalMatrix));
+            
+            // Render the model
+            cubeModel.render();
+        }
+    } else {
+        // Fallback: render primitive cubes using VAO
+        glBindVertexArray(VAO);
+        
+        for (size_t i = 0; i < cubePositions.size(); i++) {
+            // Calculate individual model matrix for each cube
+            glm::mat4 instanceModel = glm::mat4(1.0f);
+            instanceModel = glm::translate(instanceModel, cubePositions[i]);
+            float angle = 20.0f * i + (float)currentFrameTime * 30.0f;
+            instanceModel = glm::rotate(instanceModel, glm::radians(angle), 
+                                  glm::vec3(1.0f, 0.3f, 0.5f));
+            
+            glm::mat3 cubeNormalMatrix = glm::mat3(glm::transpose(glm::inverse(instanceModel)));
+            
+            // Set matrices for this instance
+            shader->setMat4("model", glm::value_ptr(instanceModel));
+            shader->setMat3("normalMatrix", glm::value_ptr(cubeNormalMatrix));
+            
+            // Draw the cube
+            glDrawArrays(GL_TRIANGLES, 0, 36);
+        }
+        
+        glBindVertexArray(0);
     }
 }