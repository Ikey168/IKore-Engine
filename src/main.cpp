#include <glad/glad.h>
#include <GLFW/glfw3.h>
#include <glm/glm.hpp>
#include <glm/gtc/matrix_transform.hpp>
#include <glm/gtc/type_ptr.hpp>
#include <iostream>
#include <chrono>
#include <thread>
#include <filesystem>
#include <algorithm>
#include "Logger.h"
#include "DeltaTimeDemo.h"
#include "Shader.h"
#include "Light.h"
#include "Texture.h"
#include "Model.h"
#include "PostProcessor.h"
#include "Camera.h"
#include "CameraController.h"
<<<<<<< HEAD
#include "ParticleSystem.h"
=======
#include "Skybox.h"
>>>>>>> 55b8cd6d

// Global camera instance and controller
IKore::Camera camera(glm::vec3(0.0f, 0.0f, 3.0f));
IKore::CameraController cameraController(camera);

// Global post-processor pointer for keyboard callbacks
IKore::PostProcessor* g_postProcessor = nullptr;

<<<<<<< HEAD
// Global particle system manager for keyboard callbacks
IKore::ParticleSystemManager* g_particleManager = nullptr;
=======
// Global skybox pointer for keyboard callbacks  
IKore::Skybox* g_skybox = nullptr;
>>>>>>> 55b8cd6d

// Mouse tracking variables
bool firstMouse = true;
float lastX = 1280.0f / 2.0f;
float lastY = 720.0f / 2.0f;

// Function declarations
void mouse_callback(GLFWwindow* window, double xpos, double ypos);
void scroll_callback(GLFWwindow* window, double xoffset, double yoffset);
void framebuffer_size_callback(GLFWwindow* window, int width, int height);
void key_callback(GLFWwindow* window, int key, int scancode, int action, int mods);

int main() {
    // Initialize logging system
    IKore::Logger::getInstance().initialize();
    LOG_INFO("Starting IKore Engine");

    if (!glfwInit()) {
        LOG_ERROR("Failed to initialize GLFW");
        std::cerr << "Failed to initialize GLFW\n";
        return -1;
    }
    LOG_INFO("GLFW initialized successfully");

    glfwWindowHint(GLFW_CONTEXT_VERSION_MAJOR, 3);
    glfwWindowHint(GLFW_CONTEXT_VERSION_MINOR, 3);
    glfwWindowHint(GLFW_OPENGL_PROFILE, GLFW_OPENGL_CORE_PROFILE);
#ifdef __APPLE__
    glfwWindowHint(GLFW_OPENGL_FORWARD_COMPAT, GL_TRUE);
#endif

    GLFWwindow* window = glfwCreateWindow(1280, 720, "IKore Engine", nullptr, nullptr);
    if (!window) {
        LOG_ERROR("Failed to create GLFW window");
        std::cerr << "Failed to create GLFW window\n";
        glfwTerminate();
        return -1;
    }
    LOG_INFO("Window created successfully");
    glfwMakeContextCurrent(window);

    // Set up all callbacks
    glfwSetKeyCallback(window, key_callback);
    glfwSetFramebufferSizeCallback(window, framebuffer_size_callback);
    glfwSetCursorPosCallback(window, mouse_callback);
    glfwSetScrollCallback(window, scroll_callback);

    // Capture mouse cursor
    glfwSetInputMode(window, GLFW_CURSOR, GLFW_CURSOR_DISABLED);

    // Set initial camera aspect ratio
    camera.setAspectRatio(1280.0f / 720.0f);

    if (!gladLoadGLLoader((GLADloadproc)glfwGetProcAddress)) {
        LOG_ERROR("Failed to initialize GLAD");
        std::cerr << "Failed to initialize GLAD\n";
        return -1;
    }
    LOG_INFO("GLAD initialized successfully");

    glClearColor(0.1f, 0.1f, 0.1f, 1.0f);
    glEnable(GL_DEPTH_TEST);

    const double targetFPS = 60.0;
    const double targetFrameTime = 1.0 / targetFPS;

    // === Post-Processing Initialization ===
    IKore::PostProcessor postProcessor;
    postProcessor.initialize(1280, 720);
    g_postProcessor = &postProcessor; // Set global pointer for keyboard callbacks
    
    // Configure post-processing effects
    if (auto* bloom = postProcessor.getBloomEffect()) {
        bloom->setThreshold(1.0f);
        bloom->setIntensity(0.5f);
        bloom->setBlurPasses(5);
        bloom->setEnabled(true);
    }
    
    if (auto* fxaa = postProcessor.getFXAAEffect()) {
        fxaa->setEnabled(true);
    }
    
    if (auto* ssao = postProcessor.getSSAOEffect()) {
        ssao->setEnabled(false); // Disabled for now since we don't have G-buffer
    }
    
    LOG_INFO("Post-processing effects initialized");
    LOG_INFO("Controls: Press 1 to toggle Bloom, 2 to toggle FXAA, 3 to toggle SSAO");

<<<<<<< HEAD
    // === Particle System Initialization ===
    IKore::ParticleSystemManager particleManager;
    g_particleManager = &particleManager; // Set global pointer for keyboard callbacks
    
    // Create some initial particle effects for demonstration
    auto* fireSystem = particleManager.createFireEffect(glm::vec3(-2.0f, 0.0f, 0.0f));
    auto* smokeSystem = particleManager.createSmokeEffect(glm::vec3(2.0f, 0.0f, 0.0f));
    
    // Start the effects
    if (fireSystem) fireSystem->play();
    if (smokeSystem) smokeSystem->play();
    
    LOG_INFO("Particle systems initialized");
    LOG_INFO("Controls: Press 4 to toggle particles, 5 for fire, 6 for explosion, 7 for smoke, 8 for sparks");
=======
    // === Skybox Initialization ===
    IKore::Skybox skybox;
    
    // Try to load skybox from directory first (if textures exist)
    bool skyboxLoaded = false;
    if (std::filesystem::exists("assets/skybox/space")) {
        skyboxLoaded = skybox.loadFromDirectory("assets/skybox/space", ".jpg");
        if (!skyboxLoaded) {
            skyboxLoaded = skybox.loadFromDirectory("assets/skybox/space", ".png");
        }
    }
    
    // Fallback: Create procedural skybox if no textures found
    if (!skyboxLoaded) {
        LOG_INFO("No skybox textures found, creating procedural test skybox");
        skyboxLoaded = skybox.initializeTestSkybox();
    }
    
    if (skyboxLoaded) {
        LOG_INFO("Skybox initialized successfully");
        LOG_INFO("Controls: Press 4 to toggle skybox, 5/6 to adjust intensity");
    } else {
        LOG_WARNING("Skybox initialization failed - skybox will be disabled");
        skybox.setEnabled(false);
    }
    
    // Set global skybox pointer for keyboard callbacks
    g_skybox = &skybox;
>>>>>>> 55b8cd6d

    // Initialize delta time demo
    IKore::DeltaTimeDemo deltaDemo;
    deltaDemo.initialize();

    // === Cube vertices with normals and texture coordinates ===
    float vertices[] = {
        // positions          // normals           // texture coords
        -0.5f, -0.5f, -0.5f,  0.0f,  0.0f, -1.0f,  0.0f,  0.0f,
         0.5f, -0.5f, -0.5f,  0.0f,  0.0f, -1.0f,  1.0f,  0.0f,
         0.5f,  0.5f, -0.5f,  0.0f,  0.0f, -1.0f,  1.0f,  1.0f,
         0.5f,  0.5f, -0.5f,  0.0f,  0.0f, -1.0f,  1.0f,  1.0f,
        -0.5f,  0.5f, -0.5f,  0.0f,  0.0f, -1.0f,  0.0f,  1.0f,
        -0.5f, -0.5f, -0.5f,  0.0f,  0.0f, -1.0f,  0.0f,  0.0f,

        -0.5f, -0.5f,  0.5f,  0.0f,  0.0f,  1.0f,  0.0f,  0.0f,
         0.5f, -0.5f,  0.5f,  0.0f,  0.0f,  1.0f,  1.0f,  0.0f,
         0.5f,  0.5f,  0.5f,  0.0f,  0.0f,  1.0f,  1.0f,  1.0f,
         0.5f,  0.5f,  0.5f,  0.0f,  0.0f,  1.0f,  1.0f,  1.0f,
        -0.5f,  0.5f,  0.5f,  0.0f,  0.0f,  1.0f,  0.0f,  1.0f,
        -0.5f, -0.5f,  0.5f,  0.0f,  0.0f,  1.0f,  0.0f,  0.0f,

        -0.5f,  0.5f,  0.5f, -1.0f,  0.0f,  0.0f,  1.0f,  0.0f,
        -0.5f,  0.5f, -0.5f, -1.0f,  0.0f,  0.0f,  1.0f,  1.0f,
        -0.5f, -0.5f, -0.5f, -1.0f,  0.0f,  0.0f,  0.0f,  1.0f,
        -0.5f, -0.5f, -0.5f, -1.0f,  0.0f,  0.0f,  0.0f,  1.0f,
        -0.5f, -0.5f,  0.5f, -1.0f,  0.0f,  0.0f,  0.0f,  0.0f,
        -0.5f,  0.5f,  0.5f, -1.0f,  0.0f,  0.0f,  1.0f,  0.0f,

         0.5f,  0.5f,  0.5f,  1.0f,  0.0f,  0.0f,  1.0f,  0.0f,
         0.5f,  0.5f, -0.5f,  1.0f,  0.0f,  0.0f,  1.0f,  1.0f,
         0.5f, -0.5f, -0.5f,  1.0f,  0.0f,  0.0f,  0.0f,  1.0f,
         0.5f, -0.5f, -0.5f,  1.0f,  0.0f,  0.0f,  0.0f,  1.0f,
         0.5f, -0.5f,  0.5f,  1.0f,  0.0f,  0.0f,  0.0f,  0.0f,
         0.5f,  0.5f,  0.5f,  1.0f,  0.0f,  0.0f,  1.0f,  0.0f,

        -0.5f, -0.5f, -0.5f,  0.0f, -1.0f,  0.0f,  0.0f,  1.0f,
         0.5f, -0.5f, -0.5f,  0.0f, -1.0f,  0.0f,  1.0f,  1.0f,
         0.5f, -0.5f,  0.5f,  0.0f, -1.0f,  0.0f,  1.0f,  0.0f,
         0.5f, -0.5f,  0.5f,  0.0f, -1.0f,  0.0f,  1.0f,  0.0f,
        -0.5f, -0.5f,  0.5f,  0.0f, -1.0f,  0.0f,  0.0f,  0.0f,
        -0.5f, -0.5f, -0.5f,  0.0f, -1.0f,  0.0f,  0.0f,  1.0f,

        -0.5f,  0.5f, -0.5f,  0.0f,  1.0f,  0.0f,  0.0f,  1.0f,
         0.5f,  0.5f, -0.5f,  0.0f,  1.0f,  0.0f,  1.0f,  1.0f,
         0.5f,  0.5f,  0.5f,  0.0f,  1.0f,  0.0f,  1.0f,  0.0f,
         0.5f,  0.5f,  0.5f,  0.0f,  1.0f,  0.0f,  1.0f,  0.0f,
        -0.5f,  0.5f,  0.5f,  0.0f,  1.0f,  0.0f,  0.0f,  0.0f,
        -0.5f,  0.5f, -0.5f,  0.0f,  1.0f,  0.0f,  0.0f,  1.0f
    };

    GLuint VAO, VBO;
    glGenVertexArrays(1, &VAO);
    glGenBuffers(1, &VBO);

    glBindVertexArray(VAO);
    glBindBuffer(GL_ARRAY_BUFFER, VBO);
    glBufferData(GL_ARRAY_BUFFER, sizeof(vertices), vertices, GL_STATIC_DRAW);

    // Position attribute
    glVertexAttribPointer(0, 3, GL_FLOAT, GL_FALSE, 8 * sizeof(float), (void*)0);
    glEnableVertexAttribArray(0);
    // Normal attribute
    glVertexAttribPointer(1, 3, GL_FLOAT, GL_FALSE, 8 * sizeof(float), (void*)(3 * sizeof(float)));
    glEnableVertexAttribArray(1);
    // Texture coordinate attribute
    glVertexAttribPointer(2, 2, GL_FLOAT, GL_FALSE, 8 * sizeof(float), (void*)(6 * sizeof(float)));
    glEnableVertexAttribArray(2);

    glBindVertexArray(0);

    std::string shaderError;
    auto shaderPtr = IKore::Shader::loadFromFilesCached("src/shaders/phong.vert", "src/shaders/phong.frag", shaderError);
    if(!shaderPtr){
        LOG_ERROR(std::string("Shader file load/compile failed: ") + shaderError);
    }

    // Setup lights
    IKore::DirectionalLight dirLight(glm::vec3(-0.2f, -1.0f, -0.3f));
    dirLight.ambient = glm::vec3(0.05f, 0.05f, 0.05f);
    dirLight.diffuse = glm::vec3(0.4f, 0.4f, 0.4f);
    dirLight.specular = glm::vec3(0.5f, 0.5f, 0.5f);

    IKore::PointLight pointLight(glm::vec3(1.2f, 1.0f, 2.0f));
    pointLight.ambient = glm::vec3(0.05f, 0.05f, 0.05f);
    pointLight.diffuse = glm::vec3(0.8f, 0.8f, 0.8f);
    pointLight.specular = glm::vec3(1.0f, 1.0f, 1.0f);

    // === Texture Loading ===
    IKore::TextureManager textureManager;
    
    // Load diffuse texture
    auto diffuseTexture = IKore::Texture::loadFromFileShared("assets/textures/colorful.png", IKore::Texture::Type::DIFFUSE);
    if (diffuseTexture) {
        textureManager.addTexture(diffuseTexture, "material.diffuse");
        LOG_INFO("Successfully loaded and added diffuse texture");
    } else {
        LOG_ERROR("Failed to load diffuse texture - falling back to color-only material");
    }

    // Load specular texture
    auto specularTexture = IKore::Texture::loadFromFileShared("assets/textures/specular.png", IKore::Texture::Type::SPECULAR);
    if (specularTexture) {
        textureManager.addTexture(specularTexture, "material.specular");
        LOG_INFO("Successfully loaded and added specular texture");
    } else {
        LOG_ERROR("Failed to load specular texture - falling back to color-only material");
    }

    // === Model Loading ===
    LOG_INFO("Loading 3D model...");
    IKore::Model cubeModel;
    bool modelLoaded = cubeModel.loadFromFile("assets/models/cube.obj");
    if (!modelLoaded || cubeModel.getMeshes().empty()) {
        LOG_ERROR("Failed to load model - falling back to primitive geometry");
    } else {
        LOG_INFO("Successfully loaded model with " + std::to_string(cubeModel.getMeshes().size()) + " meshes");
    }

    // Delta time tracking
    double lastFrameTime = glfwGetTime();
    double deltaTime = 0.0;
    
    // Frame timing statistics
    double frameTimeAccumulator = 0.0;
    int frameCount = 0;
    double statsTimer = 0.0;

    LOG_INFO("Starting main game loop with delta time calculation");

    while (!glfwWindowShouldClose(window)) {
        auto frameStart = std::chrono::high_resolution_clock::now();

        // Calculate delta time using glfwGetTime() for precision
        double currentFrameTime = glfwGetTime();
        deltaTime = currentFrameTime - lastFrameTime;
        lastFrameTime = currentFrameTime;
        
        // Update statistics
        frameTimeAccumulator += deltaTime;
        frameCount++;
        statsTimer += deltaTime;
        
        // Log frame timing statistics every 2 seconds
        if (statsTimer >= 2.0) {
            double avgFrameTime = frameTimeAccumulator / frameCount;
            double avgFPS = 1.0 / avgFrameTime;
            LOG_INFO("Frame stats - Avg FPS: " + std::to_string(avgFPS) + 
                    ", Avg Frame Time: " + std::to_string(avgFrameTime * 1000.0) + "ms" +
                    ", Current Delta: " + std::to_string(deltaTime * 1000.0) + "ms");
            
            // Log camera status every 10 seconds
            static int logCounter = 0;
            logCounter++;
            if (logCounter >= 5) { // Every 10 seconds (5 * 2 second intervals)
                std::string cameraStatus = cameraController.getCameraStatus();
                LOG_INFO("Camera Status Update:\n" + cameraStatus);
                logCounter = 0;
            }
            
            // Reset statistics
            frameTimeAccumulator = 0.0;
            frameCount = 0;
            statsTimer = 0.0;
        }

        // Input processing
        glfwPollEvents();
        cameraController.processInput(window, static_cast<float>(deltaTime));

        // Update particle systems
        particleManager.updateAll(static_cast<float>(deltaTime));

        // Update demo
        deltaDemo.update();
        deltaDemo.updateTestMovement();

        // Animate point light position
        pointLight.setPosition(glm::vec3(
            sin(currentFrameTime) * 2.0f,
            cos(currentFrameTime) * 1.0f,
            sin(currentFrameTime * 0.5f) * 2.0f + 2.0f
        ));

        // Begin post-processing frame (renders to framebuffer)
        postProcessor.beginFrame();
        
        // Get camera matrices for this frame
        glm::mat4 view = camera.getViewMatrix();
        glm::mat4 projection = camera.getProjectionMatrix();
        
        // Render skybox first (as background)
        skybox.render(view, projection);
        
        if(shaderPtr) {
            shaderPtr->use();
            
            // Set up matrices using Camera class
            glm::mat4 model = glm::mat4(1.0f);
            model = glm::rotate(model, (float)currentFrameTime * glm::radians(50.0f), glm::vec3(0.5f, 1.0f, 0.0f));
            
            glm::mat3 normalMatrix = glm::mat3(glm::transpose(glm::inverse(model)));
            
            // Set matrices
            shaderPtr->setMat4("model", glm::value_ptr(model));
            shaderPtr->setMat4("view", glm::value_ptr(view));
            shaderPtr->setMat4("projection", glm::value_ptr(projection));
            shaderPtr->setMat3("normalMatrix", glm::value_ptr(normalMatrix));
            
            // Set camera position
            glm::vec3 cameraPos = camera.getPosition();
            shaderPtr->setVec3("viewPos", cameraPos.x, cameraPos.y, cameraPos.z);
            
            // Bind textures and set material properties
            textureManager.bindAll(shaderPtr->id());
            
            // Set material properties (support both textured and non-textured materials)
            bool hasTextures = textureManager.getTextureCount() > 0;
            
            if (hasTextures) {
                // Using textures - set flags
                shaderPtr->setFloat("material.useDiffuseTexture", 1.0f);
                shaderPtr->setFloat("material.useSpecularTexture", 
                    textureManager.getTextureByType(IKore::Texture::Type::SPECULAR) ? 1.0f : 0.0f);
                
                // Set fallback colors for areas where texture might not cover
                shaderPtr->setVec3("material.ambient", 0.2f, 0.2f, 0.2f);
                shaderPtr->setVec3("material.diffuseColor", 1.0f, 1.0f, 1.0f);  // White to not tint texture
                shaderPtr->setVec3("material.specularColor", 0.5f, 0.5f, 0.5f);
            } else {
                // No textures - use colors only
                shaderPtr->setFloat("material.useDiffuseTexture", 0.0f);
                shaderPtr->setFloat("material.useSpecularTexture", 0.0f);
                shaderPtr->setVec3("material.ambient", 1.0f, 0.5f, 0.31f);
                shaderPtr->setVec3("material.diffuseColor", 1.0f, 0.5f, 0.31f);
                shaderPtr->setVec3("material.specularColor", 0.5f, 0.5f, 0.5f);
            }
            
            shaderPtr->setFloat("material.shininess", 32.0f);
            
            // Set directional light
            shaderPtr->setFloat("useDirLight", 1.0f);
            shaderPtr->setVec3("dirLight.direction", dirLight.direction.x, dirLight.direction.y, dirLight.direction.z);
            shaderPtr->setVec3("dirLight.ambient", dirLight.ambient.x, dirLight.ambient.y, dirLight.ambient.z);
            shaderPtr->setVec3("dirLight.diffuse", dirLight.diffuse.x, dirLight.diffuse.y, dirLight.diffuse.z);
            shaderPtr->setVec3("dirLight.specular", dirLight.specular.x, dirLight.specular.y, dirLight.specular.z);
            
            // Set point light
            shaderPtr->setFloat("numPointLights", 1.0f);
            shaderPtr->setVec3("pointLights[0].position", pointLight.position.x, pointLight.position.y, pointLight.position.z);
            shaderPtr->setVec3("pointLights[0].ambient", pointLight.ambient.x, pointLight.ambient.y, pointLight.ambient.z);
            shaderPtr->setVec3("pointLights[0].diffuse", pointLight.diffuse.x, pointLight.diffuse.y, pointLight.diffuse.z);
            shaderPtr->setVec3("pointLights[0].specular", pointLight.specular.x, pointLight.specular.y, pointLight.specular.z);
            shaderPtr->setFloat("pointLights[0].constant", pointLight.constant);
            shaderPtr->setFloat("pointLights[0].linear", pointLight.linear);
            shaderPtr->setFloat("pointLights[0].quadratic", pointLight.quadratic);
            
            // No spot lights for now
            shaderPtr->setFloat("numSpotLights", 0.0f);
            
            // Render models if available, otherwise fallback to primitive cubes
            if (modelLoaded && !cubeModel.getMeshes().empty()) {
                // Render multiple model instances at different positions
                glm::vec3 cubePositions[] = {
                    glm::vec3( 0.0f,  0.0f,  0.0f),
                    glm::vec3( 2.0f,  5.0f, -15.0f),
                    glm::vec3(-1.5f, -2.2f, -2.5f),
                    glm::vec3(-3.8f, -2.0f, -12.3f),
                    glm::vec3( 2.4f, -0.4f, -3.5f),
                    glm::vec3(-1.7f,  3.0f, -7.5f),
                    glm::vec3( 1.3f, -2.0f, -2.5f),
                    glm::vec3( 1.5f,  2.0f, -2.5f),
                    glm::vec3( 1.5f,  0.2f, -1.5f),
                    glm::vec3(-1.3f,  1.0f, -1.5f)
                };
                
                for (size_t i = 0; i < 10; i++) {
                    // Calculate individual model matrix for each cube
                    glm::mat4 instanceModel = glm::mat4(1.0f);
                    instanceModel = glm::translate(instanceModel, cubePositions[i]);
                    float angle = 20.0f * i + (float)currentFrameTime * 30.0f;
                    instanceModel = glm::rotate(instanceModel, glm::radians(angle), 
                                          glm::vec3(1.0f, 0.3f, 0.5f));
                    
                    glm::mat3 cubeNormalMatrix = glm::mat3(glm::transpose(glm::inverse(instanceModel)));
                    
                    // Update matrices for this cube
                    shaderPtr->setMat4("model", glm::value_ptr(instanceModel));
                    shaderPtr->setMat3("normalMatrix", glm::value_ptr(cubeNormalMatrix));
                    
                    // Render the model instance
                    cubeModel.render(shaderPtr);
                }
            } else {
                // Fallback: render multiple primitive cubes
                glm::vec3 cubePositions[] = {
                    glm::vec3( 0.0f,  0.0f,  0.0f),
                    glm::vec3( 2.0f,  5.0f, -15.0f),
                    glm::vec3(-1.5f, -2.2f, -2.5f),
                    glm::vec3(-3.8f, -2.0f, -12.3f),
                    glm::vec3( 2.4f, -0.4f, -3.5f),
                    glm::vec3(-1.7f,  3.0f, -7.5f),
                    glm::vec3( 1.3f, -2.0f, -2.5f),
                    glm::vec3( 1.5f,  2.0f, -2.5f),
                    glm::vec3( 1.5f,  0.2f, -1.5f),
                    glm::vec3(-1.3f,  1.0f, -1.5f)
                };
                
                glBindVertexArray(VAO);
                for (size_t i = 0; i < 10; i++) {
                    // Calculate individual model matrix for each cube
                    glm::mat4 instanceModel = glm::mat4(1.0f);
                    instanceModel = glm::translate(instanceModel, cubePositions[i]);
                    float angle = 20.0f * i + (float)currentFrameTime * 30.0f;
                    instanceModel = glm::rotate(instanceModel, glm::radians(angle), 
                                          glm::vec3(1.0f, 0.3f, 0.5f));
                    
                    glm::mat3 cubeNormalMatrix = glm::mat3(glm::transpose(glm::inverse(instanceModel)));
                    
                    // Update matrices for this cube
                    shaderPtr->setMat4("model", glm::value_ptr(instanceModel));
                    shaderPtr->setMat3("normalMatrix", glm::value_ptr(cubeNormalMatrix));
                    
                    // Render the cube
                    glDrawArrays(GL_TRIANGLES, 0, 36);
                }
                glBindVertexArray(0);
            }
            
            // Unbind textures
            textureManager.unbindAll();
        }

        // Render particle systems
        glm::mat4 view = camera.getViewMatrix();
        glm::mat4 projection = camera.getProjectionMatrix();
        particleManager.renderAll(view, projection);

        // End post-processing frame (applies effects and renders to screen)
        postProcessor.endFrame();

        glfwSwapBuffers(window);

        // Frame timing to cap FPS
        auto frameEnd = std::chrono::high_resolution_clock::now();
        std::chrono::duration<double> elapsed = frameEnd - frameStart;
        double sleepTime = targetFrameTime - elapsed.count();
        if (sleepTime > 0) {
            std::this_thread::sleep_for(std::chrono::duration<double>(sleepTime));
        }
    }

    // Cleanup
    glDeleteVertexArrays(1, &VAO);
    glDeleteBuffers(1, &VBO);

    LOG_INFO("Shutting down IKore Engine");
    glfwDestroyWindow(window);
    glfwTerminate();
    return 0;
}

// Mouse callback function
void mouse_callback(GLFWwindow* /*window*/, double xpos, double ypos) {
    if (!cameraController.isMouseLookEnabled()) {
        return;
    }

    if (firstMouse) {
        lastX = static_cast<float>(xpos);
        lastY = static_cast<float>(ypos);
        firstMouse = false;
    }

    float xoffset = static_cast<float>(xpos) - lastX;
    float yoffset = lastY - static_cast<float>(ypos); // Reversed since y-coordinates go from bottom to top

    lastX = static_cast<float>(xpos);
    lastY = static_cast<float>(ypos);

    camera.processMouseMovement(xoffset, yoffset);
}

// Scroll callback function
void scroll_callback(GLFWwindow* /*window*/, double /*xoffset*/, double yoffset) {
    camera.processMouseScroll(static_cast<float>(yoffset));
}

// Framebuffer size callback function
void framebuffer_size_callback(GLFWwindow* /*window*/, int width, int height) {
    glViewport(0, 0, width, height);
    camera.setAspectRatio(static_cast<float>(width) / static_cast<float>(height));
    if (g_postProcessor) {
        g_postProcessor->resize(width, height);
    }
}

// Keyboard callback for toggling post-processing effects
void key_callback(GLFWwindow* /*window*/, int key, int /*scancode*/, int action, int /*mods*/) {
    if (action == GLFW_PRESS) {
        if (key == GLFW_KEY_1 && g_postProcessor) {
            // Toggle Bloom
            auto* bloom = g_postProcessor->getBloomEffect();
            if (bloom) {
                bloom->setEnabled(!bloom->isEnabled());
                LOG_INFO("Bloom effect " + std::string(bloom->isEnabled() ? "enabled" : "disabled"));
            }
        }
        else if (key == GLFW_KEY_2 && g_postProcessor) {
            // Toggle FXAA
            auto* fxaa = g_postProcessor->getFXAAEffect();
            if (fxaa) {
                fxaa->setEnabled(!fxaa->isEnabled());
                LOG_INFO("FXAA effect " + std::string(fxaa->isEnabled() ? "enabled" : "disabled"));
            }
        }
        else if (key == GLFW_KEY_3 && g_postProcessor) {
            // Toggle SSAO
            auto* ssao = g_postProcessor->getSSAOEffect();
            if (ssao) {
                ssao->setEnabled(!ssao->isEnabled());
                LOG_INFO("SSAO effect " + std::string(ssao->isEnabled() ? "enabled" : "disabled"));
            }
        }
<<<<<<< HEAD
        else if (key == GLFW_KEY_4 && g_particleManager) {
            // Toggle particle systems
            g_particleManager->setGlobalEnabled(!g_particleManager->isGlobalEnabled());
            LOG_INFO("Particle systems " + std::string(g_particleManager->isGlobalEnabled() ? "enabled" : "disabled"));
        }
        else if (key == GLFW_KEY_5 && g_particleManager) {
            // Create fire effect at camera position
            glm::vec3 firePos = camera.getPosition() + camera.getFront() * 2.0f;
            g_particleManager->createFireEffect(firePos);
            LOG_INFO("Fire effect created at camera position");
        }
        else if (key == GLFW_KEY_6 && g_particleManager) {
            // Create explosion effect at camera position
            glm::vec3 explosionPos = camera.getPosition() + camera.getFront() * 3.0f;
            g_particleManager->createExplosionEffect(explosionPos);
            LOG_INFO("Explosion effect created at camera position");
        }
        else if (key == GLFW_KEY_7 && g_particleManager) {
            // Create smoke effect at camera position
            glm::vec3 smokePos = camera.getPosition() + camera.getFront() * 2.0f;
            g_particleManager->createSmokeEffect(smokePos);
            LOG_INFO("Smoke effect created at camera position");
        }
        else if (key == GLFW_KEY_8 && g_particleManager) {
            // Create sparks effect at camera position
            glm::vec3 sparksPos = camera.getPosition() + camera.getFront() * 2.0f;
            g_particleManager->createSparksEffect(sparksPos);
            LOG_INFO("Sparks effect created at camera position");
=======
        else if (key == GLFW_KEY_4 && g_skybox) {
            // Toggle Skybox
            g_skybox->setEnabled(!g_skybox->isEnabled());
            LOG_INFO("Skybox " + std::string(g_skybox->isEnabled() ? "enabled" : "disabled"));
        }
        else if (key == GLFW_KEY_5 && g_skybox) {
            // Decrease skybox intensity
            float currentIntensity = g_skybox->getIntensity();
            float newIntensity = std::max(0.1f, currentIntensity - 0.1f);
            g_skybox->setIntensity(newIntensity);
            LOG_INFO("Skybox intensity decreased to: " + std::to_string(newIntensity));
        }
        else if (key == GLFW_KEY_6 && g_skybox) {
            // Increase skybox intensity
            float currentIntensity = g_skybox->getIntensity();
            float newIntensity = std::min(3.0f, currentIntensity + 0.1f);
            g_skybox->setIntensity(newIntensity);
            LOG_INFO("Skybox intensity increased to: " + std::to_string(newIntensity));
>>>>>>> 55b8cd6d
        }
    }
}<|MERGE_RESOLUTION|>--- conflicted
+++ resolved
@@ -4,24 +4,28 @@
 #include <glm/gtc/matrix_transform.hpp>
 #include <glm/gtc/type_ptr.hpp>
 #include <iostream>
-#include <chrono>
+#include <memory>
+#include <vector>
+#include <filesystem>
 #include <thread>
-#include <filesystem>
-#include <algorithm>
+
 #include "Logger.h"
-#include "DeltaTimeDemo.h"
+#include "Camera.h"
+#include "CameraController.h"
 #include "Shader.h"
-#include "Light.h"
 #include "Texture.h"
 #include "Model.h"
+#include "Light.h"
 #include "PostProcessor.h"
-#include "Camera.h"
-#include "CameraController.h"
-<<<<<<< HEAD
+#include "DeltaTimeDemo.h"
+#include "Skybox.h"
 #include "ParticleSystem.h"
-=======
-#include "Skybox.h"
->>>>>>> 55b8cd6d
+
+// Forward declarations for GLFW callbacks
+void framebuffer_size_callback(GLFWwindow* window, int width, int height);
+void mouse_callback(GLFWwindow* window, double xpos, double ypos);
+void scroll_callback(GLFWwindow* window, double xoffset, double yoffset);
+void key_callback(GLFWwindow* window, int key, int scancode, int action, int mods);
 
 // Global camera instance and controller
 IKore::Camera camera(glm::vec3(0.0f, 0.0f, 3.0f));
@@ -30,13 +34,11 @@
 // Global post-processor pointer for keyboard callbacks
 IKore::PostProcessor* g_postProcessor = nullptr;
 
-<<<<<<< HEAD
+// Global skybox pointer for keyboard callbacks  
+IKore::Skybox* g_skybox = nullptr;
+
 // Global particle system manager for keyboard callbacks
 IKore::ParticleSystemManager* g_particleManager = nullptr;
-=======
-// Global skybox pointer for keyboard callbacks  
-IKore::Skybox* g_skybox = nullptr;
->>>>>>> 55b8cd6d
 
 // Mouse tracking variables
 bool firstMouse = true;
@@ -127,22 +129,6 @@
     LOG_INFO("Post-processing effects initialized");
     LOG_INFO("Controls: Press 1 to toggle Bloom, 2 to toggle FXAA, 3 to toggle SSAO");
 
-<<<<<<< HEAD
-    // === Particle System Initialization ===
-    IKore::ParticleSystemManager particleManager;
-    g_particleManager = &particleManager; // Set global pointer for keyboard callbacks
-    
-    // Create some initial particle effects for demonstration
-    auto* fireSystem = particleManager.createFireEffect(glm::vec3(-2.0f, 0.0f, 0.0f));
-    auto* smokeSystem = particleManager.createSmokeEffect(glm::vec3(2.0f, 0.0f, 0.0f));
-    
-    // Start the effects
-    if (fireSystem) fireSystem->play();
-    if (smokeSystem) smokeSystem->play();
-    
-    LOG_INFO("Particle systems initialized");
-    LOG_INFO("Controls: Press 4 to toggle particles, 5 for fire, 6 for explosion, 7 for smoke, 8 for sparks");
-=======
     // === Skybox Initialization ===
     IKore::Skybox skybox;
     
@@ -163,15 +149,28 @@
     
     if (skyboxLoaded) {
         LOG_INFO("Skybox initialized successfully");
-        LOG_INFO("Controls: Press 4 to toggle skybox, 5/6 to adjust intensity");
     } else {
         LOG_WARNING("Skybox initialization failed - skybox will be disabled");
         skybox.setEnabled(false);
     }
     
-    // Set global skybox pointer for keyboard callbacks
-    g_skybox = &skybox;
->>>>>>> 55b8cd6d
+    g_skybox = &skybox; // Set global pointer for keyboard callbacks
+    
+    // === Particle System Initialization ===
+    IKore::ParticleSystemManager particleManager;
+    g_particleManager = &particleManager; // Set global pointer for keyboard callbacks
+    
+    // Create some default particle effects
+    auto* fireSystem = particleManager.createFireEffect(glm::vec3(-2.0f, 0.0f, 0.0f));
+    auto* smokeSystem = particleManager.createSmokeEffect(glm::vec3(2.0f, 0.0f, 0.0f));
+
+    
+    // Start the effects
+    if (fireSystem) fireSystem->play();
+    if (smokeSystem) smokeSystem->play();
+    
+    LOG_INFO("Particle systems initialized");
+    LOG_INFO("Controls: Press 4 to toggle skybox, 5/6 to adjust intensity, 7 to toggle particles, 8 for fire, 9 for explosion, 0 for smoke, - for sparks");
 
     // Initialize delta time demo
     IKore::DeltaTimeDemo deltaDemo;
@@ -506,8 +505,6 @@
         }
 
         // Render particle systems
-        glm::mat4 view = camera.getViewMatrix();
-        glm::mat4 projection = camera.getProjectionMatrix();
         particleManager.renderAll(view, projection);
 
         // End post-processing frame (applies effects and renders to screen)
@@ -596,36 +593,6 @@
                 LOG_INFO("SSAO effect " + std::string(ssao->isEnabled() ? "enabled" : "disabled"));
             }
         }
-<<<<<<< HEAD
-        else if (key == GLFW_KEY_4 && g_particleManager) {
-            // Toggle particle systems
-            g_particleManager->setGlobalEnabled(!g_particleManager->isGlobalEnabled());
-            LOG_INFO("Particle systems " + std::string(g_particleManager->isGlobalEnabled() ? "enabled" : "disabled"));
-        }
-        else if (key == GLFW_KEY_5 && g_particleManager) {
-            // Create fire effect at camera position
-            glm::vec3 firePos = camera.getPosition() + camera.getFront() * 2.0f;
-            g_particleManager->createFireEffect(firePos);
-            LOG_INFO("Fire effect created at camera position");
-        }
-        else if (key == GLFW_KEY_6 && g_particleManager) {
-            // Create explosion effect at camera position
-            glm::vec3 explosionPos = camera.getPosition() + camera.getFront() * 3.0f;
-            g_particleManager->createExplosionEffect(explosionPos);
-            LOG_INFO("Explosion effect created at camera position");
-        }
-        else if (key == GLFW_KEY_7 && g_particleManager) {
-            // Create smoke effect at camera position
-            glm::vec3 smokePos = camera.getPosition() + camera.getFront() * 2.0f;
-            g_particleManager->createSmokeEffect(smokePos);
-            LOG_INFO("Smoke effect created at camera position");
-        }
-        else if (key == GLFW_KEY_8 && g_particleManager) {
-            // Create sparks effect at camera position
-            glm::vec3 sparksPos = camera.getPosition() + camera.getFront() * 2.0f;
-            g_particleManager->createSparksEffect(sparksPos);
-            LOG_INFO("Sparks effect created at camera position");
-=======
         else if (key == GLFW_KEY_4 && g_skybox) {
             // Toggle Skybox
             g_skybox->setEnabled(!g_skybox->isEnabled());
@@ -644,7 +611,35 @@
             float newIntensity = std::min(3.0f, currentIntensity + 0.1f);
             g_skybox->setIntensity(newIntensity);
             LOG_INFO("Skybox intensity increased to: " + std::to_string(newIntensity));
->>>>>>> 55b8cd6d
+        }
+        else if (key == GLFW_KEY_7 && g_particleManager) {
+            // Toggle particle systems
+            g_particleManager->setGlobalEnabled(!g_particleManager->isGlobalEnabled());
+            LOG_INFO("Particle systems " + std::string(g_particleManager->isGlobalEnabled() ? "enabled" : "disabled"));
+        }
+        else if (key == GLFW_KEY_8 && g_particleManager) {
+            // Create fire effect at camera position
+            glm::vec3 firePos = camera.getPosition() + camera.getFront() * 2.0f;
+            g_particleManager->createFireEffect(firePos);
+            LOG_INFO("Fire effect created at camera position");
+        }
+        else if (key == GLFW_KEY_9 && g_particleManager) {
+            // Create explosion effect at camera position
+            glm::vec3 explosionPos = camera.getPosition() + camera.getFront() * 3.0f;
+            g_particleManager->createExplosionEffect(explosionPos);
+            LOG_INFO("Explosion effect created at camera position");
+        }
+        else if (key == GLFW_KEY_0 && g_particleManager) {
+            // Create smoke effect at camera position
+            glm::vec3 smokePos = camera.getPosition() + camera.getFront() * 2.0f;
+            g_particleManager->createSmokeEffect(smokePos);
+            LOG_INFO("Smoke effect created at camera position");
+        }
+        else if (key == GLFW_KEY_MINUS && g_particleManager) {
+            // Create sparks effect at camera position
+            glm::vec3 sparksPos = camera.getPosition() + camera.getFront() * 2.0f;
+            g_particleManager->createSparksEffect(sparksPos);
+            LOG_INFO("Sparks effect created at camera position");
         }
     }
 }