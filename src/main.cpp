--- conflicted
+++ resolved
@@ -87,32 +87,10 @@
 
     glBindVertexArray(0); // safe unbind (EBO stays bound to VAO state)
 
-<<<<<<< HEAD
     std::string shaderError;
     auto shaderPtr = IKore::Shader::loadFromFilesCached("src/shaders/basic.vert", "src/shaders/basic.frag", shaderError);
     if(!shaderPtr){
         LOG_ERROR(std::string("Shader file load/compile failed: ") + shaderError);
-=======
-    const char* vs = R"(#version 330 core
-layout(location=0) in vec3 aPos;
-layout(location=1) in vec3 aColor;
-out vec3 vColor;
-void main(){
-    vColor = aColor;
-    gl_Position = vec4(aPos, 1.0);
-})";
-    const char* fs = R"(#version 330 core
-in vec3 vColor;
-out vec4 FragColor;
-void main(){
-    FragColor = vec4(vColor, 1.0);
-})";
-
-    IKore::Shader shader;
-    std::string shaderError;
-    if(!shader.loadFromSource(vs, fs, shaderError)){
-        LOG_ERROR(std::string("Shader compilation/link failed: ") + shaderError);
->>>>>>> 5f32bb1e
     }
 
     // Delta time tracking
@@ -162,11 +140,7 @@
 
         // Render
         glClear(GL_COLOR_BUFFER_BIT);
-<<<<<<< HEAD
-    if(shaderPtr) shaderPtr->use();
-=======
-        shader.use();
->>>>>>> 5f32bb1e
+        if(shaderPtr) shaderPtr->use();
         glBindVertexArray(VAO);
         glDrawElements(GL_TRIANGLES, 6, GL_UNSIGNED_INT, 0);
         glBindVertexArray(0);
